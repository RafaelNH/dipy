import pytest
from packaging.version import Version
from numpy.testing import assert_equal, assert_

from dipy.utils.optpkg import optional_package

tf, have_tf, _ = optional_package('tensorflow')

if have_tf:
    if Version(tf.__version__) < Version('2.0.0'):
        raise ImportError('Please upgrade to TensorFlow 2+')

    from dipy.nn.model import SingleLayerPerceptron, MultipleLayerPercepton


@pytest.mark.skipif(not have_tf, reason='Requires TensorFlow')
def test_default_mnist_sequential():

    mnist = tf.keras.datasets.mnist

    epochs = 1

    (x_train, y_train), (x_test, y_test) = mnist.load_data()
    x_train, x_test = x_train / 255.0, x_test / 255.0

    model = tf.keras.models.Sequential([
        tf.keras.layers.Flatten(input_shape=(28, 28)),
        tf.keras.layers.Dense(128, activation='relu'),
        tf.keras.layers.Dropout(0.2),
        tf.keras.layers.Dense(10, activation='softmax')
    ])

    model.compile(optimizer='adam',
                  loss='sparse_categorical_crossentropy',
                  metrics=['accuracy'])

    hist = model.fit(x_train, y_train, epochs=epochs)
    model.evaluate(x_test, y_test, verbose=2)
    accuracy = hist.history['accuracy'][0]
    assert_(accuracy > 0.9)


@pytest.mark.skipif(not have_tf, reason='Requires TensorFlow')
def test_default_mnist_slp():

    mnist = tf.keras.datasets.mnist
    epochs = 1

    (x_train, y_train), (x_test, y_test) = mnist.load_data()
    x_train, x_test = x_train / 255.0, x_test / 255.0

    slp = SingleLayerPerceptron(input_shape=(28, 28))
    hist = slp.fit(x_train, y_train, epochs=epochs)
    slp.evaluate(x_test, y_test, verbose=2)
    x_test_prob = slp.predict(x_test)

    accuracy = hist.history['accuracy'][0]
    assert_(slp.accuracy > 0.9)
    assert_(slp.loss < 0.4)
    assert_equal(slp.accuracy, accuracy)
    assert_equal(x_test_prob.shape, (10000, 10))


@pytest.mark.skipif(not have_tf, reason='Requires TensorFlow')
def test_default_mnist_mlp():
    mnist = tf.keras.datasets.mnist
    epochs = 1

    (x_train, y_train), (x_test, y_test) = mnist.load_data()
    x_train, x_test = x_train / 255.0, x_test / 255.0

    mlp = MultipleLayerPercepton(input_shape=(28, 28), num_hidden=[128, 128])
    hist = mlp.fit(x_train, y_train, epochs=epochs)
    mlp.evaluate(x_test, y_test, verbose=2)
    x_test_prob = mlp.predict(x_test)

    accuracy = hist.history['accuracy'][0]
    assert_(mlp.accuracy > 0.8)
    assert_(mlp.loss < 0.4)
    assert_equal(mlp.accuracy, accuracy)
<<<<<<< HEAD
    assert_equal(x_test_prob.shape, (10000, 10))


if __name__ == "__main__":
    test_default_mnist_sequential()
    test_default_mnist_slp()
    test_default_mnist_mlp()
=======
    assert_equal(x_test_prob.shape, (10000, 10))
>>>>>>> 79e96058
<|MERGE_RESOLUTION|>--- conflicted
+++ resolved
@@ -78,14 +78,4 @@
     assert_(mlp.accuracy > 0.8)
     assert_(mlp.loss < 0.4)
     assert_equal(mlp.accuracy, accuracy)
-<<<<<<< HEAD
-    assert_equal(x_test_prob.shape, (10000, 10))
-
-
-if __name__ == "__main__":
-    test_default_mnist_sequential()
-    test_default_mnist_slp()
-    test_default_mnist_mlp()
-=======
-    assert_equal(x_test_prob.shape, (10000, 10))
->>>>>>> 79e96058
+    assert_equal(x_test_prob.shape, (10000, 10))