"""Tests for dipy.reconst.qti module"""

import numpy as np
import numpy.testing as npt

import dipy.reconst.qti as qti
from dipy.core.gradients import gradient_table
from dipy.sims.voxel import vec2vec_rotmat
from dipy.core.sphere import disperse_charges, HemiSphere
from dipy.reconst.dti import fractional_anisotropy

from dipy.utils.optpkg import optional_package
cp, have_cvxpy, _ = optional_package("cvxpy")


def test_from_3x3_to_6x1():
    """Test conversion to Voigt notation."""
    V = np.arange(1, 7)[:, np.newaxis].astype(float)
    T = np.array(([1, 4.24264069, 3.53553391],
                  [4.24264069, 2, 2.82842712],
                  [3.53553391, 2.82842712, 3]))
    npt.assert_array_almost_equal(qti.from_3x3_to_6x1(T), V)
    npt.assert_array_almost_equal(
        qti.from_3x3_to_6x1(qti.from_6x1_to_3x3(V)), V)
    npt.assert_raises(ValueError, qti.from_3x3_to_6x1, T[0:1])
    npt.assert_warns(Warning, qti.from_3x3_to_6x1, T + np.arange(3))


def test_from_6x1_to_3x3():
    """Test conversion from Voigt notation."""
    V = np.arange(1, 7)[:, np.newaxis].astype(float)
    T = np.array(([1, 4.24264069, 3.53553391],
                  [4.24264069, 2, 2.82842712],
                  [3.53553391, 2.82842712, 3]))
    npt.assert_array_almost_equal(qti.from_6x1_to_3x3(V), T)
    npt.assert_array_almost_equal(
        qti.from_6x1_to_3x3(qti.from_3x3_to_6x1(T)), T)
    npt.assert_raises(ValueError, qti.from_6x1_to_3x3, T)


def test_from_6x6_to_21x1():
    """Test conversion to Voigt notation."""
    V = np.arange(1, 22)[:, np.newaxis].astype(float)
    T = np.array((
        [1, 4.24264069, 3.53553391, 4.94974747, 5.65685425, 6.36396103],
        [4.24264069, 2, 2.82842712, 7.07106781, 7.77817459, 8.48528137],
        [3.53553391, 2.82842712, 3, 9.19238816, 9.89949494, 10.60660172],
        [4.94974747, 7.07106781, 9.19238816, 16, 13.43502884, 14.8492424],
        [5.65685425, 7.77817459, 9.89949494, 13.43502884, 17, 14.14213562],
        [6.36396103, 8.48528137, 10.60660172, 14.8492424, 14.14213562, 18]))
    npt.assert_array_almost_equal(qti.from_6x6_to_21x1(T), V)
    npt.assert_array_almost_equal(
        qti.from_6x6_to_21x1(qti.from_21x1_to_6x6(V)), V)
    npt.assert_raises(ValueError, qti.from_6x6_to_21x1, T[0:1])
    npt.assert_warns(Warning, qti.from_6x6_to_21x1, T + np.arange(6))


def test_from_21x1_to_6x6():
    """Test conversion from Voigt notation."""
    V = np.arange(1, 22)[:, np.newaxis].astype(float)
    T = np.array((
        [1, 4.24264069, 3.53553391, 4.94974747, 5.65685425, 6.36396103],
        [4.24264069, 2, 2.82842712, 7.07106781, 7.77817459, 8.48528137],
        [3.53553391, 2.82842712, 3, 9.19238816, 9.89949494, 10.60660172],
        [4.94974747, 7.07106781, 9.19238816, 16, 13.43502884, 14.8492424],
        [5.65685425, 7.77817459, 9.89949494, 13.43502884, 17, 14.14213562],
        [6.36396103, 8.48528137, 10.60660172, 14.8492424, 14.14213562, 18]))
    npt.assert_array_almost_equal(qti.from_21x1_to_6x6(V), T)
    npt.assert_array_almost_equal(
        qti.from_21x1_to_6x6(qti.from_6x6_to_21x1(T)), T)
    npt.assert_raises(ValueError, qti.from_21x1_to_6x6, T)


def test_cvxpy_1x6_to_3x3():
    """Test conversion from Voigt notation."""
    if have_cvxpy:
        V = np.arange(1, 7)[:, np.newaxis].astype(float)
        T = np.array(([1, 4.24264069, 3.53553391],
                     [4.24264069, 2, 2.82842712],
                     [3.53553391, 2.82842712, 3]))
        npt.assert_array_almost_equal(qti.cvxpy_1x6_to_3x3(V).value, T)
        npt.assert_array_almost_equal(
            qti.cvxpy_1x6_to_3x3(qti.from_3x3_to_6x1(T)).value, T)
    return


def test_cvxpy_1x21_to_6x6():
    """Test conversion from Voigt notation."""
    if have_cvxpy:
        V = np.arange(1, 22)[:, np.newaxis].astype(float)
        T = np.array((
            [1, 4.24264069, 3.53553391, 4.94974747, 5.65685425, 6.36396103],
            [4.24264069, 2, 2.82842712, 7.07106781, 7.77817459, 8.48528137],
            [3.53553391, 2.82842712, 3, 9.19238816, 9.89949494, 10.60660172],
            [4.94974747, 7.07106781, 9.19238816, 16, 13.43502884, 14.8492424],
            [5.65685425, 7.77817459, 9.89949494, 13.43502884, 17, 14.14213562],
            [6.36396103, 8.48528137, 10.60660172, 14.8492424, 14.14213562, 18])
            )
        npt.assert_array_almost_equal(qti.cvxpy_1x21_to_6x6(V).value, T)
        npt.assert_array_almost_equal(
            qti.cvxpy_1x21_to_6x6(qti.from_6x6_to_21x1(T)).value, T)
    return


def test_helper_tensors():
    """Test the helper tensors."""
    npt.assert_array_equal(qti.e_iso, np.eye(3) / 3)
    npt.assert_array_equal(qti.E_iso, np.eye(6) / 3)
    npt.assert_array_equal(
        qti.E_bulk, np.matmul(
            qti.from_3x3_to_6x1(qti.e_iso),
            qti.from_3x3_to_6x1(qti.e_iso).T))
    npt.assert_array_equal(qti.E_shear, qti.E_iso - qti.E_bulk)
    npt.assert_array_equal(qti.E_tsym, qti.E_bulk + .4 * qti.E_shear)


def _anisotropic_DTD():
    """Return a distribution of six fully anisotropic diffusion tensors whose
    directions are uniformly distributed around the surface of a sphere."""
    evals = np.array([1, 0, 0])
    phi = (1 + np.sqrt(5)) / 2
    directions = np.array(
        [[0, 1, phi],
         [0, 1, -phi],
         [1, phi, 0],
         [1, -phi, 0],
         [phi, 0, 1],
         [phi, 0, -1]]) / np.linalg.norm([0, 1, phi])
    DTD = np.zeros((6, 3, 3))
    for i in range(6):
        R = vec2vec_rotmat(np.array([1, 0, 0]), directions[i])
        DTD[i] = np.matmul(R, np.matmul(np.eye(3) * evals, R.T))
    return DTD


def _isotropic_DTD():
    """Return a distribution of six isotropic diffusion tensors with varying
    sizes."""
    evals = np.linspace(.1, 3, 6)
    DTD = np.array([np.eye(3) * i for i in evals])
    return DTD


def test_dtd_covariance():
    """Test diffusion tensor distribution covariance calculation."""

    # Input validation
    npt.assert_raises(ValueError, qti.dtd_covariance, np.arange(2))
    npt.assert_raises(ValueError, qti.dtd_covariance, np.zeros((1, 1, 1)))

    # Covariance of isotropic tensors (Figure 1 in Westin's paper)
    DTD = _isotropic_DTD()
    C = np.zeros((6, 6))
    C[0:3, 0:3] = 0.98116667
    npt.assert_almost_equal(qti.dtd_covariance(DTD), C)

    # Covariance of anisotropic tensors (Figure 1 in Westin's paper)
    DTD = _anisotropic_DTD()
    C = np.eye(6) * 2 / 15
    C[0:3, 0:3] = np.array(
        [[4 / 45, -2 / 45, -2 / 45],
         [-2 / 45, 4 / 45, -2 / 45],
         [-2 / 45, -2 / 45, 4 / 45]])
    npt.assert_almost_equal(qti.dtd_covariance(DTD), C)


def test_qti_signal():
    """Test QTI signal generation."""

    # Input validation
    bvals = np.ones(6)
    phi = (1 + np.sqrt(5)) / 2
    bvecs = np.array(
        [[0, 1, phi],
         [0, 1, -phi],
         [1, phi, 0],
         [1, -phi, 0],
         [phi, 0, 1],
         [phi, 0, -1]]) / np.linalg.norm([0, 1, phi])
    gtab = gradient_table(bvals, bvecs)
    npt.assert_raises(ValueError, qti.qti_signal, gtab, np.eye(3), np.eye(6))
    gtab = gradient_table(bvals, bvecs, btens='LTE')
    npt.assert_raises(ValueError, qti.qti_signal, gtab, np.eye(2), np.eye(6))
    npt.assert_raises(ValueError, qti.qti_signal, gtab, np.eye(3), np.eye(5))
    npt.assert_raises(ValueError, qti.qti_signal, gtab,
                      np.stack((np.eye(3), np.eye(3))), np.eye(5))
    npt.assert_raises(ValueError, qti.qti_signal, gtab,
                      np.eye(3)[np.newaxis, :], np.eye(6))
    npt.assert_raises(ValueError, qti.qti_signal, gtab, np.eye(3), np.eye(6),
                      np.ones(2))
    qti.qti_signal(gradient_table(bvals, bvecs, btens='LTE'),
                   np.zeros((5, 6)), np.zeros((5, 21)))

    # Isotropic diffusion and no 2nd order effects
    D = np.eye(3)
    C = np.zeros((6, 6))
    npt.assert_almost_equal(
        qti.qti_signal(gradient_table(bvals, bvecs, btens='LTE'), D, C),
        np.ones(6) * np.exp(-1))
    npt.assert_almost_equal(
        qti.qti_signal(gradient_table(bvals, bvecs, btens='LTE'), D, C),
        qti.qti_signal(gradient_table(bvals, bvecs, btens='PTE'), D, C))
    npt.assert_almost_equal(
        qti.qti_signal(gradient_table(bvals, bvecs, btens='LTE'), D, C),
        qti.qti_signal(gradient_table(bvals, bvecs, btens='STE'), D, C))

    # Anisotropic sticks aligned with the bvecs
    DTD = _anisotropic_DTD()
    D = np.mean(DTD, axis=0)
    C = qti.dtd_covariance(DTD)
    npt.assert_almost_equal(
        qti.qti_signal(gradient_table(bvals, bvecs, btens='LTE'), D, C),
        np.ones(6) * 0.7490954)
    npt.assert_almost_equal(
        qti.qti_signal(gradient_table(bvals, bvecs, btens='PTE'), D, C),
        np.ones(6) * 0.72453716)
    npt.assert_almost_equal(
        qti.qti_signal(gradient_table(bvals, bvecs, btens='STE'), D, C),
        np.ones(6) * 0.71653131)


def test_design_matrix():
    """Test QTI design matrix calculation."""
    btens = np.array([np.eye(3, 3) for i in range(3)])
    btens[0, 1, 1] = 0
    btens[0, 2, 2] = 0
    btens[1, 0, 0] = 0
    X = qti.design_matrix(btens)
    npt.assert_almost_equal(X, np.array(
        [[1., 1., 1.],
         [-1., -0., -1.],
         [-0., -1., -1.],
         [-0., -1., -1.],
         [-0., -0., -0.],
         [-0., -0., -0.],
         [-0., -0., -0.],
         [0.5, 0., 0.5],
         [0., 0.5, 0.5],
         [0., 0.5, 0.5],
         [0., 0.70710678, 0.70710678],
         [0., 0., 0.70710678],
         [0., 0., 0.70710678],
         [0., 0., 0.],
         [0., 0., 0.],
         [0., 0., 0.],
         [0., 0., 0.],
         [0., 0., 0.],
         [0., 0., 0.],
         [0., 0., 0.],
         [0., 0., 0.],
         [0., 0., 0.],
         [0., 0., 0.],
         [0., 0., 0.],
         [0., 0., 0.],
         [0., 0., 0.],
         [0., 0., 0.],
         [0., 0., 0.]]).T)


def _qti_gtab():
    """Return a gradient table with b0, 2 shells, 30 directions, and linear and
    planar tensor encoding for fitting QTI."""
    np.random.seed(123)
    n_dir = 30
    hsph_initial = HemiSphere(
        theta=np.pi * np.random.rand(n_dir),
        phi=2 * np.pi * np.random.rand(n_dir))
    hsph_updated, _ = disperse_charges(hsph_initial, 100)
    directions = hsph_updated.vertices
    bvecs = np.vstack([np.zeros(3)] + [directions for _ in range(4)])
    bvals = np.concatenate(
        (np.zeros(1), np.ones(n_dir), np.ones(n_dir) * 2, np.ones(n_dir),
         np.ones(n_dir) * 2))
    btens = np.array(
        ['LTE' for i in range(1 + n_dir * 2)]
        + ['PTE' for i in range(n_dir * 2)])
    gtab = gradient_table(bvals, bvecs, btens=btens)
    return gtab


def test_ls_sdp_fits():
    """Test ordinary and weighted least squares and semidefinite programming
    QTI fits by comparing the estimated parameters to the ground-truth values."""
    gtab = _qti_gtab()
    X = qti.design_matrix(gtab.btens)
    DTDs = [
        _anisotropic_DTD(),
        _isotropic_DTD(),
        np.concatenate((_anisotropic_DTD(), _isotropic_DTD()))]
    for DTD in DTDs:
        D = np.mean(DTD, axis=0)
        C = qti.dtd_covariance(DTD)
        params = np.concatenate(
            (np.log(1)[np.newaxis, np.newaxis],
             qti.from_3x3_to_6x1(D),
             qti.from_6x6_to_21x1(C))).T
        data = qti.qti_signal(gtab, D, C)[np.newaxis, :]
        mask = np.ones(1).astype(bool)
        npt.assert_almost_equal(qti._ols_fit(data, mask, X), params)
        npt.assert_almost_equal(qti._wls_fit(data, mask, X), params)
        data = np.vstack((data, data))
        mask = np.ones(2).astype(bool)
        params = np.vstack((params, params))
        npt.assert_almost_equal(qti._ols_fit(data, mask, X, step=1), params)
        npt.assert_almost_equal(qti._wls_fit(data, mask, X, step=1), params)

        if have_cvxpy:
            npt.assert_almost_equal(qti._sdpdc_fit(data, mask, X,
                                    cvxpy_solver='SCS'), params, decimal=2)


def test_qti_model():
    """Test the QTI model class."""

    # Input validation
    gtab = gradient_table(np.ones(1), np.array([[1, 0, 0]]))
    npt.assert_raises(ValueError, qti.QtiModel, gtab)
    gtab = gradient_table(np.ones(1), np.array([[1, 0, 0]]), btens='LTE')
    npt.assert_warns(UserWarning, qti.QtiModel, gtab)
    npt.assert_raises(ValueError, qti.QtiModel, _qti_gtab(), 'non-linear')

    # Design matrix calculation
    gtab = _qti_gtab()
    qtimodel = qti.QtiModel(gtab)
    npt.assert_almost_equal(qtimodel.X, qti.design_matrix(gtab.btens))


def test_qti_fit():
    """Test the QTI fit class."""

    # Generate a diffusion tensor distribution
    DTD = np.concatenate((
        _isotropic_DTD(),
        _anisotropic_DTD(),
        np.array([[[3, 0, 0], [0, 0, 0], [0, 0, 0]]])))

    # Calculate the ground-truth parameter values
    S0 = 1000
    D = np.mean(DTD, axis=0)
    C = qti.dtd_covariance(DTD)
    params = np.concatenate((
        np.log(S0)[np.newaxis, np.newaxis],
        qti.from_3x3_to_6x1(D),
        qti.from_6x6_to_21x1(C))).T
    evals, evecs = np.linalg.eig(DTD)
    avg_eval_var = np.mean(np.var(evals, axis=1))
    md = np.mean(evals)
    fa = fractional_anisotropy(np.linalg.eig(D)[0])
    v_md = np.var(np.mean(evals, axis=1))
    v_shear = avg_eval_var - np.var(np.linalg.eig(D)[0])
    v_iso = v_md + v_shear
    d_sq = qti.from_3x3_to_6x1(D) @ qti.from_3x3_to_6x1(D).T
    mean_d_sq = np.mean(np.matmul(
        qti.from_3x3_to_6x1(DTD),
        np.swapaxes(qti.from_3x3_to_6x1(DTD), -2, -1)), axis=0)
    c_md = v_md / np.mean(np.mean(evals, axis=1)**2)
    c_m = fa**2
    c_mu = 1.5 * avg_eval_var / np.mean(evals**2)
    ufa = np.sqrt(c_mu)
    c_c = c_m / c_mu
    k_bulk = (3 * np.matmul(
        np.swapaxes(qti.from_6x6_to_21x1(C), -1, -2),
        qti.from_6x6_to_21x1(qti.E_bulk)) / np.matmul(
            np.swapaxes(qti.from_6x6_to_21x1(d_sq), -1, -2),
            qti.from_6x6_to_21x1(qti.E_bulk)))[0, 0]
    k_shear = (6 / 5 * np.matmul(
        np.swapaxes(qti.from_6x6_to_21x1(C), -1, -2),
        qti.from_6x6_to_21x1(qti.E_shear)) / np.matmul(
            np.swapaxes(qti.from_6x6_to_21x1(d_sq), -1, -2),
            qti.from_6x6_to_21x1(qti.E_bulk)))[0, 0]
    mk = k_bulk + k_shear
    k_mu = (6 / 5 * np.matmul(
        np.swapaxes(qti.from_6x6_to_21x1(mean_d_sq), -1, -2),
        qti.from_6x6_to_21x1(qti.E_shear)) / np.matmul(
            np.swapaxes(qti.from_6x6_to_21x1(d_sq), -1, -2),
            qti.from_6x6_to_21x1(qti.E_bulk)))[0, 0]

    # Fit QTI
    gtab = _qti_gtab()
<<<<<<< HEAD
    if have_cvxpy:
        for fit_method in ['OLS', 'WLS', 'SDPdc']:
            qtimodel = qti.QtiModel(gtab, fit_method)
            data = qtimodel.predict(params)
            npt.assert_raises(ValueError, qtimodel.fit, data,
                              np.ones((2)))
            npt.assert_raises(ValueError, qtimodel.fit, data,
                              np.ones(data.shape))
            for mask in [None, np.ones(data.shape[0:-1])]:
                qtifit = qtimodel.fit(data, mask)
                npt.assert_raises(ValueError, qtifit.predict,
                                  gradient_table(np.zeros(3), np.zeros((3, 3)))
                                  )
                npt.assert_almost_equal(qtifit.predict(gtab), data, decimal=2)
                npt.assert_almost_equal(qtifit.S0_hat, S0, decimal=2)
                npt.assert_almost_equal(qtifit.md, md, decimal=2)
                npt.assert_almost_equal(qtifit.v_md, v_md, decimal=2)
                npt.assert_almost_equal(qtifit.v_shear, v_shear, decimal=2)
                npt.assert_almost_equal(qtifit.v_iso, v_iso, decimal=2)
                npt.assert_almost_equal(qtifit.c_md, c_md, decimal=2)
                npt.assert_almost_equal(qtifit.c_mu, c_mu, decimal=2)
                npt.assert_almost_equal(qtifit.ufa, ufa, decimal=2)
                npt.assert_almost_equal(qtifit.c_m, c_m, decimal=2)
                npt.assert_almost_equal(qtifit.fa, fa, decimal=2)
                npt.assert_almost_equal(qtifit.c_c, c_c, decimal=2)
                npt.assert_almost_equal(qtifit.mk, mk, decimal=2)
                npt.assert_almost_equal(qtifit.k_bulk, k_bulk, decimal=2)
                npt.assert_almost_equal(qtifit.k_shear, k_shear, decimal=2)
                npt.assert_almost_equal(qtifit.k_mu, k_mu, decimal=2)
    else:
        for fit_method in ['OLS', 'WLS']:
            qtimodel = qti.QtiModel(gtab, fit_method)
            data = qtimodel.predict(params)
            npt.assert_raises(ValueError, qtimodel.fit, data,
                              np.ones((2)))
            npt.assert_raises(ValueError, qtimodel.fit, data,
                              np.ones(data.shape))
            for mask in [None, np.ones(data.shape[0:-1])]:
                qtifit = qtimodel.fit(data, mask)
                npt.assert_raises(ValueError, qtifit.predict,
                                  gradient_table(np.zeros(3), np.zeros((3, 3)))
                                  )
                npt.assert_almost_equal(qtifit.predict(gtab), data)
                npt.assert_almost_equal(qtifit.S0_hat, S0)
                npt.assert_almost_equal(qtifit.md, md)
                npt.assert_almost_equal(qtifit.v_md, v_md)
                npt.assert_almost_equal(qtifit.v_shear, v_shear)
                npt.assert_almost_equal(qtifit.v_iso, v_iso)
                npt.assert_almost_equal(qtifit.c_md, c_md)
                npt.assert_almost_equal(qtifit.c_mu, c_mu)
                npt.assert_almost_equal(qtifit.ufa, ufa)
                npt.assert_almost_equal(qtifit.c_m, c_m)
                npt.assert_almost_equal(qtifit.fa, fa)
                npt.assert_almost_equal(qtifit.c_c, c_c)
                npt.assert_almost_equal(qtifit.mk, mk)
                npt.assert_almost_equal(qtifit.k_bulk, k_bulk)
                npt.assert_almost_equal(qtifit.k_shear, k_shear)
                npt.assert_almost_equal(qtifit.k_mu, k_mu)
=======
    for fit_method in ['OLS', 'WLS']:
        qtimodel = qti.QtiModel(gtab, fit_method)
        data = qtimodel.predict(params)
        npt.assert_raises(ValueError, qtimodel.fit, data,
                          np.ones(2))
        npt.assert_raises(ValueError, qtimodel.fit, data,
                          np.ones(data.shape))
        for mask in [None, np.ones(data.shape[0:-1])]:
            qtifit = qtimodel.fit(data, mask)
            npt.assert_raises(ValueError, qtifit.predict,
                              gradient_table(np.zeros(3), np.zeros((3, 3))))
            npt.assert_almost_equal(qtifit.predict(gtab), data)
            npt.assert_almost_equal(qtifit.S0_hat, S0)
            npt.assert_almost_equal(qtifit.md, md)
            npt.assert_almost_equal(qtifit.v_md, v_md)
            npt.assert_almost_equal(qtifit.v_shear, v_shear)
            npt.assert_almost_equal(qtifit.v_iso, v_iso)
            npt.assert_almost_equal(qtifit.c_md, c_md)
            npt.assert_almost_equal(qtifit.c_mu, c_mu)
            npt.assert_almost_equal(qtifit.ufa, ufa)
            npt.assert_almost_equal(qtifit.c_m, c_m)
            npt.assert_almost_equal(qtifit.fa, fa)
            npt.assert_almost_equal(qtifit.c_c, c_c)
            npt.assert_almost_equal(qtifit.mk, mk)
            npt.assert_almost_equal(qtifit.k_bulk, k_bulk)
            npt.assert_almost_equal(qtifit.k_shear, k_shear)
            npt.assert_almost_equal(qtifit.k_mu, k_mu)
>>>>>>> f1e89b71
<|MERGE_RESOLUTION|>--- conflicted
+++ resolved
@@ -377,7 +377,7 @@
 
     # Fit QTI
     gtab = _qti_gtab()
-<<<<<<< HEAD
+    
     if have_cvxpy:
         for fit_method in ['OLS', 'WLS', 'SDPdc']:
             qtimodel = qti.QtiModel(gtab, fit_method)
@@ -435,33 +435,4 @@
                 npt.assert_almost_equal(qtifit.mk, mk)
                 npt.assert_almost_equal(qtifit.k_bulk, k_bulk)
                 npt.assert_almost_equal(qtifit.k_shear, k_shear)
-                npt.assert_almost_equal(qtifit.k_mu, k_mu)
-=======
-    for fit_method in ['OLS', 'WLS']:
-        qtimodel = qti.QtiModel(gtab, fit_method)
-        data = qtimodel.predict(params)
-        npt.assert_raises(ValueError, qtimodel.fit, data,
-                          np.ones(2))
-        npt.assert_raises(ValueError, qtimodel.fit, data,
-                          np.ones(data.shape))
-        for mask in [None, np.ones(data.shape[0:-1])]:
-            qtifit = qtimodel.fit(data, mask)
-            npt.assert_raises(ValueError, qtifit.predict,
-                              gradient_table(np.zeros(3), np.zeros((3, 3))))
-            npt.assert_almost_equal(qtifit.predict(gtab), data)
-            npt.assert_almost_equal(qtifit.S0_hat, S0)
-            npt.assert_almost_equal(qtifit.md, md)
-            npt.assert_almost_equal(qtifit.v_md, v_md)
-            npt.assert_almost_equal(qtifit.v_shear, v_shear)
-            npt.assert_almost_equal(qtifit.v_iso, v_iso)
-            npt.assert_almost_equal(qtifit.c_md, c_md)
-            npt.assert_almost_equal(qtifit.c_mu, c_mu)
-            npt.assert_almost_equal(qtifit.ufa, ufa)
-            npt.assert_almost_equal(qtifit.c_m, c_m)
-            npt.assert_almost_equal(qtifit.fa, fa)
-            npt.assert_almost_equal(qtifit.c_c, c_c)
-            npt.assert_almost_equal(qtifit.mk, mk)
-            npt.assert_almost_equal(qtifit.k_bulk, k_bulk)
-            npt.assert_almost_equal(qtifit.k_shear, k_shear)
-            npt.assert_almost_equal(qtifit.k_mu, k_mu)
->>>>>>> f1e89b71
+                npt.assert_almost_equal(qtifit.k_mu, k_mu)