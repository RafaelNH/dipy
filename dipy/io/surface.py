from copy import deepcopy
import logging
import os
import time
from warnings import warn

import nibabel as nib
import numpy as np
import vtk
import vtk.util.numpy_support as ns

from dipy.io.vtk import load_polydata, save_polydata
from dipy.io.stateful_surface import StatefulSurface, Origin, Space
from dipy.io.utils import is_header_compatible, get_reference_info
from dipy.testing.decorators import warning_for_keywords


def load_surface(
    fname,
    reference,
    to_space=Space.RASMM,
    to_origin=Origin.NIFTI,
    bbox_valid_check=True,
    gii_header_check=True,
    from_space=None,
    from_origin=None,
):
    """Load the stateful surface from any format (vtk/vtp/obj/stl/ply/gii/pial)

    Parameters
    ----------
    filename : string
        Filename with valid extension
    reference : Nifti or Trk filename, Nifti1Image or TrkFile, Nifti1Header or
        trk.header (dict), or 'same' if the input is a trk file.
        Reference that provides the spatial attribute.
        Typically a nifti-related object from the native diffusion used for
        streamlines generation
    to_space : Enum (dipy.io.stateful_surface.Space)
        Space to which the surface will be transformed after loading
    to_origin : Enum (dipy.io.stateful_surface.Origin)
        Origin to which the surface will be transformed after loading
            NIFTI standard, default (center of the voxel)
            TRACKVIS standard (corner of the voxel)
    bbox_valid_check : bool
        Verification for negative voxel coordinates or values above the
        volume dimensions. Default is True, to enforce valid file.
    gii_header_check : bool
        Verification that the reference has the same header as the spatial
        attributes as the input tractogram when a GII is loaded
    from_space : Enum (dipy.io.stateful_surface.Space)
        Space to which the surface was transformed before saving.
        Help for software compatibility. If None, assumes RASMM.
    from_origin : Enum (dipy.io.stateful_surface.Origin)
        Origin to which the surface was transformed before saving.
        Help for software compatibility. If None, assumes NIFTI.

    Raises
    ------
    ValueError
        If the bounding box is not valid in voxel space.

    Returns
    -------
    output : StatefulSurface
        The surface to load (must have been saved properly)
    """
    vtk_ext = [".vtk", ".vtp", ".obj", ".stl", ".ply"]
    freesurfer_ext = [".gii", ".gii.gz", ".pial", ".nofix", ".orig",
                      ".smoothwm", ".T1"]
    _, extension = os.path.splitext(fname)
    if extension not in freesurfer_ext + vtk_ext:
        logging.error("Output filename is not one of the supported format.")
        return False

    if to_space not in Space:
        logging.error("Space MUST be one of the 3 choices (Enum).")
        return False

    if reference == "same":
        if extension in [".gii", ".gii.gz"]:
            reference = fname
        else:
            logging.error(
                'Reference must be provided, "same" is only ' "available for GII file."
            )
            return False

    if gii_header_check and extension in [".gii", ".gii.gz"]:
        if not is_header_compatible(fname, reference):
            logging.error(
                "Trk file header does not match the provided reference.")
            return False
    _, ext = os.path.splitext(fname)

    timer = time.time()
    metadata = None
    if ext == ".gii" or ext == ".gii.gz":
        data = load_gifti(fname)
    elif ext in [".vtk", ".vtp", ".obj", ".stl", ".ply"]:
        data = load_polydata(fname)
    else:
        data = load_pial(fname, return_meta=True)
        data, metadata = data[0:2], data[2]

        reference = fname if reference == "same" else reference
        affine, dimensions, _, _ = get_reference_info(reference)
        center_volume = (np.array(dimensions) / 2)
        xform_translation = np.dot(
            affine[0:3, 0:3], center_volume) + affine[0:3, 3]
        data = data[0] + xform_translation, data[1]

        if from_space is not None or from_origin is not None:
            warn("from_space and from_origin are ignored when loading pial files.")
        from_space = Space.RASMM
        from_origin = Origin.TRACKVIS

    from_space = Space.RASMM if from_space is None else from_space
    from_origin = Origin.NIFTI if from_origin is None else from_origin

    sfs = StatefulSurface(data, reference, space=from_space, origin=from_origin,
                          data_per_point=None)
    sfs.metadata = metadata

    logging.debug(
        "Load %s with %s streamlines in %s seconds.",
        fname,
        len(sfs),
        round(time.time() - timer, 3),
    )

    if bbox_valid_check and not sfs.is_bbox_in_vox_valid():
        raise ValueError(
            "Bounding box is not valid in voxel space, cannot "
            "load a valid file if some coordinates are invalid.\n"
            "Please set bbox_valid_check to False and then use "
            "the function remove_invalid_streamlines to discard "
            "invalid streamlines.")

    sfs.to_space(to_space)
    sfs.to_origin(to_origin)

    return sfs


<<<<<<< HEAD
def save_surface(fname, sfs, to_space=Space.LPSMM, to_origin=Origin.NIFTI,
                 legacy_vtk_format=False, vtk_color_array_name=None):
=======
def save_surface(fname, sfs, to_space=Space.RASMM, to_origin=Origin.NIFTI,
                 legacy_vtk_format=False, bbox_valid_check=True,
                 ref_pial=None):
>>>>>>> abd83955
    """
    Save the stateful surface to any format (vtk/vtp/obj/stl/ply/gii/pial)

    Parameters
    ----------
    fname : str
        Absolute path of the file.
    sfs : StatefulSurface
        The surface to save (must have been loaded properly)
    to_space : Enum (dipy.io.stateful_surface.Space)
        Space to which the surface will be transformed before saving
    to_origin : Enum (dipy.io.stateful_surface.Origin)
        Origin to which the surface will be transformed before saving
            NIFTI standard, default (center of the voxel)
            TRACKVIS standard (corner of the voxel)
    legacy_vtk_format : bool
        Whether to save the file in legacy VTK format or not.
    check_bbox_valid : bool
        Verification for negative voxel coordinates or values above the
        volume dimensions. Default is True, to enforce valid file.
    ref_pial : str
        Reference pial file to save the surface in pial format.
        If not provided, the metadata of the input surface is used.

    Raises
    ------
    ValueError
        If the bounding box is not valid in voxel space.
    """
    old_space = deepcopy(sfs.space)
    old_origin = deepcopy(sfs.origin)
    if bbox_valid_check and not sfs.is_bbox_in_vox_valid():
        raise ValueError(
            "Bounding box is not valid in voxel space, cannot "
            "save a valid file if some coordinates are invalid.\n"
            "Please set bbox_valid_check to False and verify the "
            "bounding box of the surface.")
    sfs.to_space(to_space)
    sfs.to_origin(to_origin)
<<<<<<< HEAD
    save_polydata(sfs.get_polydata(), fname,
                  color_array_name=vtk_color_array_name,
                  legacy_vtk_format=legacy_vtk_format)
=======
>>>>>>> abd83955

    _, ext = os.path.splitext(fname)

    if ext in [".vtk", ".vtp", ".obj", ".stl", ".ply"]:
        if sfs.data_per_point is not None:
            # Check if rgb, colors, colors, etc. are available
            color_array_name = None
            for key in ["rgb", "colors", "colors", "color"]:
                if key in sfs.data_per_point:
                    color_array_name = key
                    break
                if key.upper() in sfs.data_per_point:
                    color_array_name = key.upper()
                    break
        save_polydata(sfs.get_polydata(), fname, legacy_vtk_format=legacy_vtk_format,
                      color_array_name=color_array_name)
    elif ext in [".gii", ".gii.gz"]:
        vertices, faces = sfs.get_vertices_faces()
        surf_img = nib.gifti.GiftiImage()
        surf_img.add_gifti_data_array(ns.numpy_to_vtk(vertices, deep=True))
        surf_img.add_gifti_data_array(ns.numpy_to_vtk(faces, deep=True))
        nib.save(surf_img, fname)
    elif ext == ".pial":
        if not hasattr(sfs, "metadata") and ref_pial is None:
            raise ValueError("Metadata is required to save a pial file.\n"
                             "Please provide the reference pial file.")

        if ref_pial is not None:
            _, ext = os.path.splitext(ref_pial)
            if ext != ".pial":
                raise ValueError(
                    "Reference pial file must have .pial extension.")
            metadata = load_pial(ref_pial, return_meta=True)[-1]
        else:
            metadata = sfs.metadata

            if to_space is not None or to_origin is not None:
                warn("to_space and to_origin are ignored when loading pial files.")
            to_space = Space.RASMM
            to_origin = Origin.TRACKVIS

        affine, dimensions = sfs.affine, sfs.dimensions
        center_volume = np.array(dimensions) / 2
        xform_translation = np.dot(
            affine[0:3, 0:3], center_volume) + affine[0:3, 3]

        vertices = deepcopy(sfs.vertices) - xform_translation
        save_pial(fname, vertices, sfs.faces, metadata)
    else:
        logging.error("Output extension is not one of the supported format.")

    sfs.to_space(old_space)
    sfs.to_origin(old_origin)


@warning_for_keywords()
def load_pial(fname, *, return_meta=False):
    """Load pial file.

    Parameters
    ----------
    fname : str
        Absolute path of the file.
    return_meta : bool, optional
        Whether to read the metadata of the file or not, by default False.

    Returns
    -------
    tuple
        (vertices, faces) if return_meta=False. Otherwise, (vertices, faces,
        metadata).
    """
    not_valid_geometry = False
    try:
        data = nib.freesurfer.read_geometry(fname, read_metadata=return_meta)
    except ValueError:
        try:
            data = nib.freesurfer.read_geometry(fname, read_metadata=False)
            warn("No metadata found, please use a pial file with metadata.")
        except ValueError:
            raise ValueError(f"{fname} provided does not have geometry data.")

    return data


def save_pial(fname, vertices, faces, metadata):
    """Save pial file.

    Parameters
    ----------
    fname : str
        Absolute path of the file.
    vertices : ndarray
        Vertices.
    faces : ndarray
        Faces.
    metadata : dict
        Key-value pairs to encode at the end of the file.
    """
    nib.freesurfer.write_geometry(fname, vertices, faces, volume_info=metadata)


def load_gifti(fname):
    """Load gifti file.

    Parameters
    ----------
    fname : str
        Absolute path of the file.

    Returns
    -------
    tuple
        (vertices, faces)
    """
    surf_img = nib.load(fname)
    return surf_img.agg_data(("pointset", "triangle"))<|MERGE_RESOLUTION|>--- conflicted
+++ resolved
@@ -143,14 +143,9 @@
     return sfs
 
 
-<<<<<<< HEAD
-def save_surface(fname, sfs, to_space=Space.LPSMM, to_origin=Origin.NIFTI,
-                 legacy_vtk_format=False, vtk_color_array_name=None):
-=======
 def save_surface(fname, sfs, to_space=Space.RASMM, to_origin=Origin.NIFTI,
                  legacy_vtk_format=False, bbox_valid_check=True,
                  ref_pial=None):
->>>>>>> abd83955
     """
     Save the stateful surface to any format (vtk/vtp/obj/stl/ply/gii/pial)
 
@@ -190,12 +185,6 @@
             "bounding box of the surface.")
     sfs.to_space(to_space)
     sfs.to_origin(to_origin)
-<<<<<<< HEAD
-    save_polydata(sfs.get_polydata(), fname,
-                  color_array_name=vtk_color_array_name,
-                  legacy_vtk_format=legacy_vtk_format)
-=======
->>>>>>> abd83955
 
     _, ext = os.path.splitext(fname)
 
