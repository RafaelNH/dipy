--- conflicted
+++ resolved
@@ -67,7 +67,6 @@
     return res
 
 
-<<<<<<< HEAD
 def ba_analysis(recognized_bundle, expert_bundle, threshold=2.):
 
     recognized_bundle = set_number_of_points(recognized_bundle, 20)
@@ -110,9 +109,6 @@
     return ba_value
 
 
-
-=======
->>>>>>> 12eb8c23
 class RecoBundles(object):
 
     def __init__(self, streamlines,  greater_than=30, less_than=1000000,
